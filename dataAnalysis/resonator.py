

import numpy as np
import matplotlib.pyplot as plt
import qcodes as qc
from resonator_tools import circuit
import lmfit
from .base import DataSet

class DataSetVNA(DataSet):
    """
    A class representing a dataset from a Vector Network Analyzer (VNA) measurement. See DataSet class in base.py for more information.

    Args:
        exp (qcodes.dataset.experiment_container.Experiment, optional): The qcodes Experiment object.
        run_id (str, optional): The ID of the measurement run. If not provided, the last recorded run ID in exp will be used.
        station (str, optional): The name of the station. Defaults to None.
        freq_range (tuple, optional): The frequency range to extract data from. Defaults to None.

    Attributes:
        name_mag (str): The name of the magnitude parameter.
        name_phase (str): The name of the phase parameter.
        name_freq (str): The name of the frequency parameter.
        freq (ndarray): The frequency values.
        mag (ndarray): The magnitude values.
        phase (ndarray): The phase values.
        cData (ndarray): The complex data calculated from magnitude and phase.

    Methods:
        _extract_data_vna_base(): Extracts data from a VNA measurement.
        normalize_data_vna(run_id_bg, axis=0, interpolate=True): Normalizes the data using a background measurement.

    Examples:
        # Create a DataSetVNA object
        ds = DataSetVNA(run_id='123', exp=exp)

        # Extract data from the VNA measurement
        ds._extract_data_vna_base()

        # Normalize the data using a background measurement
        ds.normalize_data_vna(run_id_bg='456', axis=0, interpolate=True)
    """

    def __init__(self, exp, run_id=None, station=None):
        super().__init__(exp=exp, run_id=run_id, station=station)
        self._extract_data_vna_base()

    def _extract_data_vna_base(self):
        """
        Extracts data from a VNA (Vector Network Analyzer) measurement.

        Returns:
            None
        """
        for key, param in self.dependent_parameters.items():
            if 'magnitude' in param['paramspec'].name: self.name_mag = key
            if 'phase' in param['paramspec'].name: self.name_phase = key
                phase_unit = param['paramspec'].unit
        for key, param in self.independent_parameters.items():
            if 'frequency' in param['paramspec'].name: self.name_freq = key
        
        # covert phase to degrees 
        if phase_unit == 'rad':
            phase_scaling = 180/np.pi
        elif phase_unit == '°':
            phase_scaling = 1
        else:
            raise ValueError(f'The phase \"{phase_unit}\" was not recognized.')

        self.freq = self.independent_parameters[self.name_freq]['values']
        self.mag = self.dependent_parameters[self.name_mag]['values']
        self.phase = self.dependent_parameters[self.name_phase]['values'] * phase_scaling
        self.cData = 10**(self.mag/20) * np.exp(1j*np.pi/180*self.phase)

<<<<<<< HEAD
    def normalize_data_vna(self, run_id_bg, axis=0, interpolate=False):
        ds_bg = DataSetVNA(run_id_bg, exp=self.exp)
        self.normalize_data(self.name_mag, data_bg=ds_bg.mag, x_bg=ds_bg.freq, axis=axis, interpolate=interpolate)
        self.normalize_data(self.name_phase, data_bg=ds_bg.phase, x_bg=ds_bg.freq, axis=axis, interpolate=interpolate)
=======
    def normalize_data_vna(self, run_id_bg, axis=0, interpolate=True):
        ds_bg = DataSetVNA(exp=self.exp, run_id=run_id_bg)
        bg_freq = ds_bg.independent_parameters[ds_bg.name_freq]['values']
        bg_mag = ds_bg.dependent_parameters[ds_bg.name_mag]['values']
        bg_phase = ds_bg.dependent_parameters[ds_bg.name_phase]['values']
        self.normalize_data(self.name_mag, data_bg=bg_mag, x_bg=bg_freq, axis=axis, interpolate=interpolate)
        self.normalize_data(self.name_phase, data_bg=bg_phase, x_bg=bg_freq, axis=axis, interpolate=interpolate)
>>>>>>> 08eab0ef
        mag_norm = self.dependent_parameters[self.name_mag+'_normalized']['values']
        phase_norm = self.dependent_parameters[self.name_phase+'_normalized']['values']
        self.cData_norm = 10**(mag_norm/20) * np.exp(1j*np.pi/180*phase_norm)
    
class FrequencyScanVNA(DataSetVNA):
    def __init__(self, exp, run_id=None, station=None, freq_range=None):
        super().__init__(exp=exp, run_id=run_id, station=station)
        self.extract_data_vna(freq_range)

    def analyze(self, freq_range=None, input_power=0, port_type='notch', normalized=False, do_plots=True):
        """
        Perform a resonator fit of the data using the specified using resonator_tools. The results can be found in self.fit_report.

        Args:
            freq_range (tuple, optional): Frequency range to consider for analysis. Defaults to None.
            input_power (float, optional): Input power in dBm that arrives at the coupling port. Defaults to 0.
            port_type (str, optional): Type of port to use for analysis. Supported values are 'notch' or 'reflection'. Defaults to 'notch'.
            normalized (bool, optional): Flag indicating whether to use normalized data. Defaults to False.
            do_plots (bool, optional): Flag indicating whether to generate plots. Defaults to True.

        Returns:
            None
        """
        fit_report = {}

        if normalized:
            cData = self.cData_norm
        else:
            cData = self.cData
            
        # define port type
        if port_type == 'notch':
            port = circuit.notch_port()
        elif port_type == 'reflection':
            port = circuit.reflection_port()
        else:
            print("This port type is not supported. Use 'notch' or 'reflection'.")
        
        # cut and fit data
        port.add_data(self.freq,cData)
        if freq_range: port.cut_data(*freq_range)
        # port.autofit(fr_guess=center_freq[k])
        port.autofit()
        if do_plots == True:
            port.plotall()
        # add fitting results to the dictionary
        if port_type == 'notch':
            fit_report["Qi"] = port.fitresults["Qi_dia_corr"]
            fit_report["Qi_err"] = port.fitresults["Qi_dia_corr_err"]
            fit_report["Qc"] = port.fitresults["Qc_dia_corr"]
            fit_report["Qc_err"] = port.fitresults["absQc_err"]
        else:
            fit_report["Qi"] = port.fitresults["Qi"]
            fit_report["Qi_err"] = port.fitresults["Qi_err"]
            fit_report["Qc"] = port.fitresults["Qc"]
            fit_report["Qc_err"] = port.fitresults["Qc_err"]
        fit_report["Ql"] = port.fitresults["Ql"]
        fit_report["Ql_err"] = port.fitresults["Ql_err"]
        fit_report["Nph"] = port.get_photons_in_resonator(input_power,unit='dBm')
        fit_report["fr"] = port.fitresults["fr"]
        fit_report['fitresults'] = port.fitresults
        self.fit_report = fit_report
        self.port = port

    def extract_data_vna(self, freq_range=None):
        """
        Extracts data from a VNA (Vector Network Analyzer) measurement.

        Args:
            freq_range (tuple, optional): Frequency range to extract data from. Defaults to None.
            
        Returns:
            None
        """
        if freq_range:
            freq_slice = self.find_slice(self.freq,freq_range)
            self.freq = self.freq[freq_slice]
            self.mag = self.mag[freq_slice]
            self.phase = self.phase[freq_slice]
            self.cData = 10**(self.mag/20) * np.exp(1j*self.phase)

    def S21_resonator_notch(self, fdrive, fr, kappa_int, kappa_ext, a, alpha, delay, phi0):
        delta_r = fdrive - fr
        S21 = (delta_r - 1j/2*(kappa_int + kappa_ext*(1-np.exp(1j*phi0)))) / (delta_r - 1j/2*(kappa_ext + kappa_int))
        environment = a * np.exp(1j*(alpha - delay*2*np.pi*fdrive))
        return S21 * environment

    def S11_resonator_reflection(self, fdrive, fr, kappa_int, kappa_ext, a, alpha, delay):
        delta_r = fdrive - fr
        S11 = (delta_r + 1j/2*(kappa_ext - kappa_int)) / (delta_r - 1j/2*(kappa_ext + kappa_int))
        environment = a * np.exp(1j*(alpha - delay*2*np.pi*fdrive))
        return S11 * environment


class PowerScanVNA(DataSetVNA):
    def __init__(self, exp, run_id=None, station=None, freq_range=None, power_range=None):
        super().__init__(exp=exp, run_id=run_id, station=station)
        self.extract_data_vna(freq_range, power_range)

    def analyze(self, freq_range=None, power_range=None, attenuation=0, port_type='notch', normalized=False, do_plots=True):
        """
        Perform a resonator fit of the data using the specified using resonator_tools. The results can be found in self.fit_report.

        Args:
            freq_range (tuple, optional): Frequency range to consider for analysis. Defaults to None.
            power_range (tuple, optional): Power range to consider for analysis. Defaults to None.
            attenuation (float, optional): Expected attenuation in dB between the instrument output and the resonator port. Defaults to 0.
            port_type (str, optional): Type of port to use for analysis. Supported values are 'notch' or 'reflection'. Defaults to 'notch'.
            normalized (bool, optional): Flag indicating whether to use normalized data. Defaults to False.
            do_plots (bool, optional): Flag indicating whether to generate plots. Defaults to True.

        Returns:
            None
        """
        n_powers = len(self.power)
        fit_report = {
            "Qi" : np.array([np.nan]*n_powers),
            "Qi_err" : np.array([np.nan]*n_powers),
            "Qc" : np.array([np.nan]*n_powers),
            "Qc_err" : np.array([np.nan]*n_powers),
            "Ql" : np.array([np.nan]*n_powers),
            "Ql_err" : np.array([np.nan]*n_powers),
            "Nph" : np.array([np.nan]*n_powers),
            "fr" : np.array([np.nan]*n_powers),
            'fitresults': [np.nan]*n_powers,
            }

        if normalized:
            cData = self.cData_norm
        else:
            cData = self.cData

        for k,power in enumerate(self.power):
            if power_range:
                if (power < power_range[0]) or (power > power_range[1]):
                    continue
            
            # define port type
            if port_type == 'notch':
                port = circuit.notch_port()
            elif port_type == 'reflection':
                port = circuit.reflection_port()
            else:
                print("This port type is not supported. Use 'notch' or 'reflection'.")
            # cut and fit data
            
            port.add_data(self.freq,cData[:,k])
            if freq_range: port.cut_data(*freq_range)
            # port.autofit(fr_guess=center_freq[k])
            port.autofit()
            if do_plots == True:
                port.plotall()
            # add fitting results to the dictionary
            if port_type == 'notch':
                fit_report["Qi"][k] = port.fitresults["Qi_dia_corr"]
                fit_report["Qi_err"][k] = port.fitresults["Qi_dia_corr_err"]
                fit_report["Qc"][k] = port.fitresults["Qc_dia_corr"]
                fit_report["Qc_err"][k] = port.fitresults["absQc_err"]
            else:
                fit_report["Qi"][k] = port.fitresults["Qi"]
                fit_report["Qi_err"][k] = port.fitresults["Qi_err"]
                fit_report["Qc"][k] = port.fitresults["Qc"]
                fit_report["Qc_err"][k] = port.fitresults["Qc_err"]
            fit_report["Ql"][k] = port.fitresults["Ql"]
            fit_report["Ql_err"][k] = port.fitresults["Ql_err"]
            fit_report["Nph"][k] = port.get_photons_in_resonator(power - attenuation,unit='dBm')
            fit_report["fr"][k] = port.fitresults["fr"]
            fit_report['fitresults'][k] = port.fitresults
        self.fit_report = fit_report
        self.port = port

    def analyze_lmfit(self, freq_range=None, power_range=None, guesses: dict = {}, attenuation=0, port_type='notch', normalized=False, do_plots=True, print_guesses=False):
        """
        Fit a resonator reflection data that has previously been added to the port
        to a model with a Lorentzian resonance and a linear background.

        Parameters
        ----------
        fcenter : float, optional
            Center frequency of the resonance. If None, the function will try to guess
            the center frequency from the data.
        fspan : float, optional
            Frequency span around the center frequency to fit to. If None, the entire frequency range will be used.
        guesses : dict, optional
            Initial guesses for the fit parameters. If None, the function will try to guess
            the parameters from the data.
        do_plot : bool, optional
            Whether to plot the fit results.

        Returns
        -------
        result : lmfit.model.ModelResult
            The result of the fit, including the optimal values for the fit parameters.
        """
        if normalized:
            cData = self.cData_norm
        else:
            cData = self.cData

        results = []
        for k,power in enumerate(self.power):
            if power_range:
                if (power < power_range[0]) or (power > power_range[1]):
                    continue
            # define port type
            if port_type == 'notch':
                port = circuit.notch_port()
                model_func = self.S21_resonator_notch
            elif port_type == 'reflection':
                port = circuit.reflection_port()
                model_func = self.S11_resonator_reflection
            else:
                print("This port type is not supported. Use 'notch', 'reflection' or 'transmission' (t.b.d.)")
            # cut and fit data
            
            port.add_data(self.freq,cData[:,k])
            if freq_range:
                port.cut_data(*freq_range)
            # port.autofit(fr_guess=center_freq[k])
    
            fdrive = port.f_data
            zdata = port.z_data_raw
            delay, a, alpha, fr, Ql, A2, frcal = port.do_calibration(fdrive, zdata)

            initial_guesses = {'fr': frcal,
                               'kappa_int': fr/Ql/2,
                               'kappa_ext': fr/Ql/2,
                               'a': a,
                               'alpha': alpha,
                               'delay': delay,
                               'phi0': 0}
            for guess in guesses.keys(): 
                initial_guesses[guess] = guesses[guess]

            if print_guesses: print(initial_guesses)
    
            params=lmfit.Parameters()
            params.add('fr', value=initial_guesses['fr'], vary=True)
            params.add('kappa_int', value=initial_guesses['kappa_int'], vary=True)
            params.add('kappa_ext', value=initial_guesses['kappa_ext'], vary=True)
            params.add('a', value=initial_guesses['a'], vary=True)
            params.add('alpha', value=initial_guesses['alpha'], vary=True)
            params.add('delay', value=initial_guesses['delay'], vary=True)
            if port_type == 'notch': params.add('phi0', value=initial_guesses['phi0'], vary=True)
    
            model = lmfit.Model(model_func, independent_vars=['fdrive'])
            result = model.fit(zdata, params, fdrive=fdrive)
    
            if do_plots:
                fig, axes = plt.subplots(1,3,width_ratios=[1,1,1],gridspec_kw=dict(wspace=0.4))
                fig.set_size_inches(18/2.54, 5/2.54)
                # fig.suptitle(plot_title)
                
                axes[0].plot(fdrive/1e9, 20*np.log10(abs(zdata)), marker='.', ms=2, ls='')
                axes[0].plot(fdrive/1e9, 20*np.log10(abs(result.best_fit)))
                # axes[0].plot(fdrive, 20*np.log(abs(result.eval(params))))
                # myplt.format_plot(axes[0],xlabel='f (GHz)',ylabel='|S21| (dB)')
                axes[1].plot(fdrive/1e9, 180/np.pi*np.angle(zdata), marker='.', ms=2, ls='')
                axes[1].plot(fdrive/1e9, 180/np.pi*np.angle(result.best_fit))
                # myplt.format_plot(axes[1],xlabel='f (GHz)',ylabel='S21 (°)')
                axes[2].plot(zdata.real, zdata.imag, marker='.', ms=2, ls='')
                axes[2].plot(result.best_fit.real, result.best_fit.imag)
                # myplt.format_plot(axes[2],xlabel='Re(S21) (a.u.)',ylabel='Im(S21) (a.u.)')
            plt.show()
            plt.close()
            results.append(result)

            self.fit_report_lmfit = results
            self.port = port

    def S21_resonator_notch(self, fdrive, fr, kappa_int, kappa_ext, a, alpha, delay, phi0):
        delta_r = fdrive - fr
        S21 = (delta_r - 1j/2*(kappa_int + kappa_ext*(1-np.exp(1j*phi0)))) / (delta_r - 1j/2*(kappa_ext + kappa_int))
        environment = a * np.exp(1j*(alpha - delay*2*np.pi*fdrive))
        return S21 * environment

    def S11_resonator_reflection(self, fdrive, fr, kappa_int, kappa_ext, a, alpha, delay):
        delta_r = fdrive - fr
        S11 = (delta_r + 1j/2*(kappa_ext - kappa_int)) / (delta_r - 1j/2*(kappa_ext + kappa_int))
        environment = a * np.exp(1j*(alpha - delay*2*np.pi*fdrive))
        return S11 * environment

    def extract_data_vna(self, freq_range=None, power_range=None):
        """
        Extracts data from a VNA (Vector Network Analyzer) measurement.

        Args:
            freq_range (tuple, optional): Frequency range to extract data from. Defaults to None.
            power_range (tuple, optional): Power range to extract data from. Defaults to None.
            
        Returns:
            None
        """
        for key, param in self.independent_parameters.items():
            if 'power' in param['paramspec'].name: 
                self.name_power = key
        self.power = self.independent_parameters[self.name_power]['values']

        freq_slice = slice(0,None)
        power_slice = slice(0,None)
        if freq_range: freq_slice = self.find_slice(self.freq, freq_range)
        if power_range: power_slice = self.find_slice(self.power, power_range)
        
        self.freq = self.freq[freq_slice]
        self.power = self.power[power_slice]
        if self.name_freq == 'x':
            slice_2d = (power_slice, freq_slice)
        else:
            slice_2d = (freq_slice, power_slice)
        self.mag = self.mag[slice_2d]
        self.phase = self.phase[slice_2d]
        self.cData = self.cData[slice_2d]

    def normalize_data_from_index(self, idx=-1, axis=0):
        """
        Normalize magnitude and phase with a line cut at the specified index. Default idx is -1, usually corresponding to the highest power trace.
        """
        self.normalize_data(self.name_mag, self.mag[:,idx], self.freq, axis=axis, interpolate=False)
        self.normalize_data(self.name_phase, self.phase[:,idx], self.freq, axis=axis, interpolate=False)
        self.mag_norm = self.dependent_parameters[self.name_mag+'_normalized']['values']
        self.phase_norm = self.dependent_parameters[self.name_phase+'_normalized']['values']
        self.cData_norm = 10**(self.mag_norm/20) * np.exp(1j*self.phase_norm)

    def plot_QvsP(self,label='',log_y=True,**kwargs):
        fit = self.fit_report
        fig, ax = plt.subplots(1)
        if log_y:
            ax.loglog()
        else:
            ax.semilogx()
        ax.errorbar(fit['Nph'],fit['Qi'],yerr=fit['Qi_err'],label='$Q_{int}$',fmt = "o",**kwargs)
        ax.errorbar(fit['Nph'],fit['Qc'],yerr=fit['Qc_err'],label='$Q_{ext}$',fmt = "o",**kwargs)
        ax.errorbar(fit['Nph'],fit['Ql'],yerr=fit['Ql_err'],label='$Q_{load}$',fmt = "o",**kwargs)
        ax.legend()
        ax.set_xlabel('photon number')
        ax.set_ylabel('Q')
        ax.grid()
        fig.suptitle(label)
        fig.tight_layout()
        return fig,ax


class BScanVNA(DataSetVNA):
    def __init__(self, exp, run_id=None, station=None, field_param_name='mag', freq_range=None, field_range=None):
        super().__init__(exp=exp, run_id=run_id, station=station)
        self.extract_data_vna(field_param_name, freq_range, field_range)

    def analyze(self, freq_range=None, power_range=None, attenuation=0, port_type='notch', do_plots=True):

        n_powers = len(self.power)
        fit_report = {
            "Qi" : np.zeros(n_powers),
            "Qi_err" : np.zeros(n_powers),
            "Qc" : np.zeros(n_powers),
            "Qc_err" : np.zeros(n_powers),
            "Ql" : np.zeros(n_powers),
            "Ql_err" : np.zeros(n_powers),
            "Nph" : np.zeros(n_powers),
            "fr" : np.zeros(n_powers),
            'fitresults': [0]*n_powers,
            }
        for k,power in enumerate(self.power):
            if power_range:
                if (power < power_range[0]) or (power > power_range[1]):
                    continue
            
            # define port type
            if port_type == 'notch':
                port = circuit.notch_port()
            elif port_type == 'reflection':
                port = circuit.reflection_port()
            else:
                print("This port type is not supported. Use 'notch', 'reflection' or 'transmission' (tbd)")
            # cut and fit data
            port.add_data(self.freq,self.cData[k])
            if freq_range: port.cut_data(*freq_range)
            # port.autofit(fr_guess=center_freq[k])
            port.autofit()
            if do_plots == True:
                port.plotall()
            # add fitting results to the dictionary
            if port_type == 'notch':
                fit_report["Qi"][k] = port.fitresults["Qi_dia_corr"]
                fit_report["Qi_err"][k] = port.fitresults["Qi_dia_corr_err"]
                fit_report["Qc"][k] = port.fitresults["Qc_dia_corr"]
                fit_report["Qc_err"][k] = port.fitresults["absQc_err"]
            else:
                fit_report["Qi"][k] = port.fitresults["Qi"]
                fit_report["Qi_err"][k] = port.fitresults["Qi_err"]
                fit_report["Qc"][k] = port.fitresults["Qc"]
                fit_report["Qc_err"][k] = port.fitresults["Qc_err"]
            fit_report["Ql"][k] = port.fitresults["Ql"]
            fit_report["Ql_err"][k] = port.fitresults["Ql_err"]
            fit_report["Nph"][k] = port.get_photons_in_resonator(power - attenuation,unit='dBm')
            fit_report["fr"][k] = port.fitresults["fr"]
            fit_report['fitresults'][k] = port.fitresults
        self.fit_report = fit_report

    def extract_data_vna(self, field_param_name, freq_range=None, field_range=None):
        """
        Extracts data from a VNA (Vector Network Analyzer) measurement.

        Args:
            field_param_name (string, optional): String contained in the magnetic field parameter name. Defaults to "mag".
            freq_range (tuple, optional): Frequency range to extract data from. Defaults to None.
            field_range (tuple, optional): Magnetic field range to extract data from. Defaults to None.
            
        Returns:
            None
        """
        self.name_field = None
        for key, param in self.independent_parameters.items():
            if field_param_name in param['paramspec'].name: self.name_field = key
        if not self.name_field: raise ValueError(f"No parameter found containing \"{field_param_name}\"")
        self.field = self.independent_parameters[self.name_field]['values']

        freq_slice = slice(0,None)
        field_slice = slice(0,None)
        if freq_range: freq_slice = self.find_slice(self.freq, freq_range)
        if field_range: field_slice = self.find_slice(self.field, field_range)
        
        self.freq = self.freq[freq_slice]
        self.field = self.field[field_slice]
        if self.name_freq == 'x':
            slice_2d = (field_slice, freq_slice)
        else:
            slice_2d = (freq_slice, field_slice)
        self.mag = self.mag[slice_2d]
        self.phase = self.phase[slice_2d]
        self.cData = self.cData[slice_2d]

    def normalize_data_from_index(self, idx=-1, axis=0):
        """
        Normalize magnitude and phase with a line cut at the specified index. Default idx is -1, usually corresponding to the highest power trace.
        """
        self.normalize_data(self.name_mag, self.mag[:,idx], self.freq, axis=axis, interpolate=False)
        self.normalize_data(self.name_phase, self.phase[:,idx], self.freq, axis=axis, interpolate=False)
        self.mag_norm = self.dependent_parameters[self.name_mag+'_normalized']['values']
        self.phase_norm = self.dependent_parameters[self.name_phase+'_normalized']['values']
        self.cData_norm = 10**(self.mag_norm/20) * np.exp(1j*self.phase_norm)

    def plot_QvsP(self,label='',log_x=True,**kwargs):
        fit = self.fit_report
        fig, ax = plt.subplots(1)
        fig.dpi = res
        if log_x:
            ax.loglog()
        else:
            ax.semilogx()
        ax.errorbar(fit['Nph'],fit['Qi'],yerr=fit['Qi_err'],label='$Q_{int}$',fmt = "o",**kwargs)
        ax.errorbar(fit['Nph'],fit['Qc'],yerr=fit['Qc_err'],label='$Q_{ext}$',fmt = "o",**kwargs)
        ax.errorbar(fit['Nph'],fit['Ql'],yerr=fit['Ql_err'],label='$Q_{load}$',fmt = "o",**kwargs)
        ax.legend()
        ax.set_xlabel('photon number')
        ax.set_ylabel('Q')
        ax.grid()
        fig.suptitle(label)
        fig.tight_layout()
        return fig,ax


        <|MERGE_RESOLUTION|>--- conflicted
+++ resolved
@@ -54,7 +54,8 @@
         """
         for key, param in self.dependent_parameters.items():
             if 'magnitude' in param['paramspec'].name: self.name_mag = key
-            if 'phase' in param['paramspec'].name: self.name_phase = key
+            if 'phase' in param['paramspec'].name: 
+                self.name_phase = key
                 phase_unit = param['paramspec'].unit
         for key, param in self.independent_parameters.items():
             if 'frequency' in param['paramspec'].name: self.name_freq = key
@@ -72,20 +73,10 @@
         self.phase = self.dependent_parameters[self.name_phase]['values'] * phase_scaling
         self.cData = 10**(self.mag/20) * np.exp(1j*np.pi/180*self.phase)
 
-<<<<<<< HEAD
     def normalize_data_vna(self, run_id_bg, axis=0, interpolate=False):
         ds_bg = DataSetVNA(run_id_bg, exp=self.exp)
         self.normalize_data(self.name_mag, data_bg=ds_bg.mag, x_bg=ds_bg.freq, axis=axis, interpolate=interpolate)
         self.normalize_data(self.name_phase, data_bg=ds_bg.phase, x_bg=ds_bg.freq, axis=axis, interpolate=interpolate)
-=======
-    def normalize_data_vna(self, run_id_bg, axis=0, interpolate=True):
-        ds_bg = DataSetVNA(exp=self.exp, run_id=run_id_bg)
-        bg_freq = ds_bg.independent_parameters[ds_bg.name_freq]['values']
-        bg_mag = ds_bg.dependent_parameters[ds_bg.name_mag]['values']
-        bg_phase = ds_bg.dependent_parameters[ds_bg.name_phase]['values']
-        self.normalize_data(self.name_mag, data_bg=bg_mag, x_bg=bg_freq, axis=axis, interpolate=interpolate)
-        self.normalize_data(self.name_phase, data_bg=bg_phase, x_bg=bg_freq, axis=axis, interpolate=interpolate)
->>>>>>> 08eab0ef
         mag_norm = self.dependent_parameters[self.name_mag+'_normalized']['values']
         phase_norm = self.dependent_parameters[self.name_phase+'_normalized']['values']
         self.cData_norm = 10**(mag_norm/20) * np.exp(1j*np.pi/180*phase_norm)
